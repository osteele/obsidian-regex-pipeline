import { App, BaseComponent, ButtonComponent, Component, MarkdownView, Modal, Notice, Plugin, PluginSettingTab, Setting, TextComponent, TFile, Vault } from 'obsidian';

export default class RegexPipeline extends Plugin {
	rules: string[]
	pathToRulesets = this.app.vault.configDir + "/regex-rulesets";
	pathToIndex = this.app.vault.configDir + "/regex-rulesets/index.txt"

	log (message?: any, ...optionalParams: any[])
	{
		// comment this to disable logging
		console.log("[regex-pipeline] " + message);
	}

	async onload() {
		this.log('loading');

		this.addRibbonIcon('dice', 'Regex Rulesets', () => {
			new ApplyRuleSetMenu(this.app, this).open();
		});

		this.addCommand({
			id: 'apply-ruleset',
			name: 'Apply Ruleset',
			// callback: () => {
			// 	this.log('Simple Callback');
			// },
			checkCallback: (checking: boolean) => {
				let leaf = this.app.workspace.activeLeaf;
				if (leaf) {
					if (!checking) {
						new ApplyRuleSetMenu(this.app, this).open();
					}
					return true;
				}
				return false;
			}
		});

		this.reloadRulesets();
		this.log("Rulesets: " + this.pathToRulesets);
		this.log("Index: " + this.pathToIndex);
	}

	onunload() {
		this.log('unloading');
	}
	
	async reloadRulesets() {
		if (!await this.app.vault.adapter.exists(this.pathToRulesets))
			await this.app.vault.createFolder(this.pathToRulesets)
		if (!await this.app.vault.adapter.exists(this.pathToIndex))
			await this.app.vault.adapter.write(this.pathToIndex, "");

		let p = this.app.vault.adapter.read(this.pathToIndex);
		p.then(s => {
			this.rules = s.split(/\r\n|\r|\n/);
			this.rules = this.rules.filter((v) => v.length > 0);
			this.log(this.rules);
		})
	}

	async applyRuleset (ruleset : string) {
		this.log("applyRuleset: " + ruleset);
		let ruleParser = /^"(.+?)"([a-z]?)->"(.+?)"([a-z]?)\n?$/gmus;		
		let ruleText = await this.app.vault.adapter.read(ruleset);

		let activeMarkdownView = this.app.workspace.getActiveViewOfType(MarkdownView);
		if (activeMarkdownView == null)
		{
			new Notice("No active Markdown file!");
			return;
		}

		let subject;
		let selectionMode;
		if (activeMarkdownView.editor.somethingSelected())
		{
			subject = activeMarkdownView.editor.getSelection();
			selectionMode = true;
		}
		else
		{
			subject = activeMarkdownView.editor.getValue();
		}

		let count = 0;
		let ruleMatches;
		while (ruleMatches = ruleParser.exec(ruleText))
		{
			if (ruleMatches == null) break;
			this.log("\n" + ruleMatches[1] + "\n↓↓↓↓↓\n"+ ruleMatches[3]);

			let matchRule = ruleMatches[2].length == 0? new RegExp(ruleMatches[1], 'gm') : new RegExp(ruleMatches[1], ruleMatches[2]);
			if (ruleMatches[4] == 'x') subject = subject.replace(matchRule, '');
			else subject = subject.replace(matchRule, ruleMatches[3]);
			count++;
		}
		if (selectionMode)
			activeMarkdownView.editor.replaceSelection(subject);
		else 
			activeMarkdownView.editor.setValue(subject);

		activeMarkdownView.requestSave();
		new Notice("Applied " + count + " regex replacements!");
		
	}
}

class ApplyRuleSetMenu extends Modal {
	plugin: RegexPipeline;
	constructor(app: App, plugin: RegexPipeline) {
		super(app);
		this.plugin = plugin;
	}

	onOpen() {
		let {contentEl} = this;
		contentEl.append(contentEl.createEl("h1", null, el => el.innerHTML = this.plugin.pathToRulesets + "/..."));
		for (let i = 0; i < this.plugin.rules.length; i++)
		{
			new Setting(contentEl)
				.setName(this.plugin.rules[i])
				.addButton(btn => btn.onClick(async () => {
<<<<<<< HEAD
					this.plugin.applyRuleset(this.plugin.pathToRulesets + this.plugin.rules[i]);
					this.close();					
=======
					this.plugin.applyRuleset(this.plugin.pathToRulesets + "/" + this.plugin.rules[i])
>>>>>>> ada4009d
				}).setButtonText("Apply"));
		}
		new ButtonComponent(contentEl)
			.setButtonText("RELOAD")
			.onClick(async (evt) => {
				this.plugin.reloadRulesets();
				this.onClose();
				this.onOpen();
			})
			.buttonEl.style.setProperty("margin", "auto");
	}

	onClose() {
		let {contentEl} = this;
		contentEl.empty();
	}
}
<|MERGE_RESOLUTION|>--- conflicted
+++ resolved
@@ -1,146 +1,142 @@
-import { App, BaseComponent, ButtonComponent, Component, MarkdownView, Modal, Notice, Plugin, PluginSettingTab, Setting, TextComponent, TFile, Vault } from 'obsidian';
-
-export default class RegexPipeline extends Plugin {
-	rules: string[]
-	pathToRulesets = this.app.vault.configDir + "/regex-rulesets";
-	pathToIndex = this.app.vault.configDir + "/regex-rulesets/index.txt"
-
-	log (message?: any, ...optionalParams: any[])
-	{
-		// comment this to disable logging
-		console.log("[regex-pipeline] " + message);
-	}
-
-	async onload() {
-		this.log('loading');
-
-		this.addRibbonIcon('dice', 'Regex Rulesets', () => {
-			new ApplyRuleSetMenu(this.app, this).open();
-		});
-
-		this.addCommand({
-			id: 'apply-ruleset',
-			name: 'Apply Ruleset',
-			// callback: () => {
-			// 	this.log('Simple Callback');
-			// },
-			checkCallback: (checking: boolean) => {
-				let leaf = this.app.workspace.activeLeaf;
-				if (leaf) {
-					if (!checking) {
-						new ApplyRuleSetMenu(this.app, this).open();
-					}
-					return true;
-				}
-				return false;
-			}
-		});
-
-		this.reloadRulesets();
-		this.log("Rulesets: " + this.pathToRulesets);
-		this.log("Index: " + this.pathToIndex);
-	}
-
-	onunload() {
-		this.log('unloading');
-	}
-	
-	async reloadRulesets() {
-		if (!await this.app.vault.adapter.exists(this.pathToRulesets))
-			await this.app.vault.createFolder(this.pathToRulesets)
-		if (!await this.app.vault.adapter.exists(this.pathToIndex))
-			await this.app.vault.adapter.write(this.pathToIndex, "");
-
-		let p = this.app.vault.adapter.read(this.pathToIndex);
-		p.then(s => {
-			this.rules = s.split(/\r\n|\r|\n/);
-			this.rules = this.rules.filter((v) => v.length > 0);
-			this.log(this.rules);
-		})
-	}
-
-	async applyRuleset (ruleset : string) {
-		this.log("applyRuleset: " + ruleset);
-		let ruleParser = /^"(.+?)"([a-z]?)->"(.+?)"([a-z]?)\n?$/gmus;		
-		let ruleText = await this.app.vault.adapter.read(ruleset);
-
-		let activeMarkdownView = this.app.workspace.getActiveViewOfType(MarkdownView);
-		if (activeMarkdownView == null)
-		{
-			new Notice("No active Markdown file!");
-			return;
-		}
-
-		let subject;
-		let selectionMode;
-		if (activeMarkdownView.editor.somethingSelected())
-		{
-			subject = activeMarkdownView.editor.getSelection();
-			selectionMode = true;
-		}
-		else
-		{
-			subject = activeMarkdownView.editor.getValue();
-		}
-
-		let count = 0;
-		let ruleMatches;
-		while (ruleMatches = ruleParser.exec(ruleText))
-		{
-			if (ruleMatches == null) break;
-			this.log("\n" + ruleMatches[1] + "\n↓↓↓↓↓\n"+ ruleMatches[3]);
-
-			let matchRule = ruleMatches[2].length == 0? new RegExp(ruleMatches[1], 'gm') : new RegExp(ruleMatches[1], ruleMatches[2]);
-			if (ruleMatches[4] == 'x') subject = subject.replace(matchRule, '');
-			else subject = subject.replace(matchRule, ruleMatches[3]);
-			count++;
-		}
-		if (selectionMode)
-			activeMarkdownView.editor.replaceSelection(subject);
-		else 
-			activeMarkdownView.editor.setValue(subject);
-
-		activeMarkdownView.requestSave();
-		new Notice("Applied " + count + " regex replacements!");
-		
-	}
-}
-
-class ApplyRuleSetMenu extends Modal {
-	plugin: RegexPipeline;
-	constructor(app: App, plugin: RegexPipeline) {
-		super(app);
-		this.plugin = plugin;
-	}
-
-	onOpen() {
-		let {contentEl} = this;
-		contentEl.append(contentEl.createEl("h1", null, el => el.innerHTML = this.plugin.pathToRulesets + "/..."));
-		for (let i = 0; i < this.plugin.rules.length; i++)
-		{
-			new Setting(contentEl)
-				.setName(this.plugin.rules[i])
-				.addButton(btn => btn.onClick(async () => {
-<<<<<<< HEAD
-					this.plugin.applyRuleset(this.plugin.pathToRulesets + this.plugin.rules[i]);
-					this.close();					
-=======
-					this.plugin.applyRuleset(this.plugin.pathToRulesets + "/" + this.plugin.rules[i])
->>>>>>> ada4009d
-				}).setButtonText("Apply"));
-		}
-		new ButtonComponent(contentEl)
-			.setButtonText("RELOAD")
-			.onClick(async (evt) => {
-				this.plugin.reloadRulesets();
-				this.onClose();
-				this.onOpen();
-			})
-			.buttonEl.style.setProperty("margin", "auto");
-	}
-
-	onClose() {
-		let {contentEl} = this;
-		contentEl.empty();
-	}
-}
+import { App, BaseComponent, ButtonComponent, Component, MarkdownView, Modal, Notice, Plugin, PluginSettingTab, Setting, TextComponent, TFile, Vault } from 'obsidian';
+
+export default class RegexPipeline extends Plugin {
+	rules: string[]
+	pathToRulesets = this.app.vault.configDir + "/regex-rulesets";
+	pathToIndex = this.app.vault.configDir + "/regex-rulesets/index.txt"
+
+	log (message?: any, ...optionalParams: any[])
+	{
+		// comment this to disable logging
+		console.log("[regex-pipeline] " + message);
+	}
+
+	async onload() {
+		this.log('loading');
+
+		this.addRibbonIcon('dice', 'Regex Rulesets', () => {
+			new ApplyRuleSetMenu(this.app, this).open();
+		});
+
+		this.addCommand({
+			id: 'apply-ruleset',
+			name: 'Apply Ruleset',
+			// callback: () => {
+			// 	this.log('Simple Callback');
+			// },
+			checkCallback: (checking: boolean) => {
+				let leaf = this.app.workspace.activeLeaf;
+				if (leaf) {
+					if (!checking) {
+						new ApplyRuleSetMenu(this.app, this).open();
+					}
+					return true;
+				}
+				return false;
+			}
+		});
+
+		this.reloadRulesets();
+		this.log("Rulesets: " + this.pathToRulesets);
+		this.log("Index: " + this.pathToIndex);
+	}
+
+	onunload() {
+		this.log('unloading');
+	}
+	
+	async reloadRulesets() {
+		if (!await this.app.vault.adapter.exists(this.pathToRulesets))
+			await this.app.vault.createFolder(this.pathToRulesets)
+		if (!await this.app.vault.adapter.exists(this.pathToIndex))
+			await this.app.vault.adapter.write(this.pathToIndex, "");
+
+		let p = this.app.vault.adapter.read(this.pathToIndex);
+		p.then(s => {
+			this.rules = s.split(/\r\n|\r|\n/);
+			this.rules = this.rules.filter((v) => v.length > 0);
+			this.log(this.rules);
+		})
+	}
+
+	async applyRuleset (ruleset : string) {
+		this.log("applyRuleset: " + ruleset);
+		let ruleParser = /^"(.+?)"([a-z]?)->"(.+?)"([a-z]?)\n?$/gmus;		
+		let ruleText = await this.app.vault.adapter.read(ruleset);
+
+		let activeMarkdownView = this.app.workspace.getActiveViewOfType(MarkdownView);
+		if (activeMarkdownView == null)
+		{
+			new Notice("No active Markdown file!");
+			return;
+		}
+
+		let subject;
+		let selectionMode;
+		if (activeMarkdownView.editor.somethingSelected())
+		{
+			subject = activeMarkdownView.editor.getSelection();
+			selectionMode = true;
+		}
+		else
+		{
+			subject = activeMarkdownView.editor.getValue();
+		}
+
+		let count = 0;
+		let ruleMatches;
+		while (ruleMatches = ruleParser.exec(ruleText))
+		{
+			if (ruleMatches == null) break;
+			this.log("\n" + ruleMatches[1] + "\n↓↓↓↓↓\n"+ ruleMatches[3]);
+
+			let matchRule = ruleMatches[2].length == 0? new RegExp(ruleMatches[1], 'gm') : new RegExp(ruleMatches[1], ruleMatches[2]);
+			if (ruleMatches[4] == 'x') subject = subject.replace(matchRule, '');
+			else subject = subject.replace(matchRule, ruleMatches[3]);
+			count++;
+		}
+		if (selectionMode)
+			activeMarkdownView.editor.replaceSelection(subject);
+		else 
+			activeMarkdownView.editor.setValue(subject);
+
+		activeMarkdownView.requestSave();
+		new Notice("Applied " + count + " regex replacements!");
+		
+	}
+}
+
+class ApplyRuleSetMenu extends Modal {
+	plugin: RegexPipeline;
+	constructor(app: App, plugin: RegexPipeline) {
+		super(app);
+		this.plugin = plugin;
+	}
+
+	onOpen() {
+		let {contentEl} = this;
+		contentEl.append(contentEl.createEl("h1", null, el => el.innerHTML = this.plugin.pathToRulesets + "/..."));
+		for (let i = 0; i < this.plugin.rules.length; i++)
+		{
+			new Setting(contentEl)
+				.setName(this.plugin.rules[i])
+				.addButton(btn => btn.onClick(async () => {
+					this.plugin.applyRuleset(this.plugin.pathToRulesets + "/" + this.plugin.rules[i])
+					this.close();					
+				}).setButtonText("Apply"));
+		}
+		new ButtonComponent(contentEl)
+			.setButtonText("RELOAD")
+			.onClick(async (evt) => {
+				this.plugin.reloadRulesets();
+				this.onClose();
+				this.onOpen();
+			})
+			.buttonEl.style.setProperty("margin", "auto");
+	}
+
+	onClose() {
+		let {contentEl} = this;
+		contentEl.empty();
+	}
+}