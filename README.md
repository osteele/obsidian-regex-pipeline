<<<<<<< HEAD
# Regex Pipeline

![](https://img.shields.io/github/downloads/no3371/obsidian-regex-pipeline/total?style=plastic)

Regex Pipeline is an [Obsidian](https://obsidian.md/) plugin that allows users to setup custom regex rules to automatically format notes, this is especially useful in scenerios like building personal knowledge database, because you often clip webpage from same sources.

![](https://raw.githubusercontent.com/No3371/obsidian-regex-pipeline/master/assets/regex-pipeline-newmenu.gif)

## Latest Update: v1.3

1. `x` is no longer needed to replace with nothing.

```
:: Any "SEARCH" becomes ""
"SEARCH"->""
```

2. Now supports flexier formats. Readibility++

✅ These works:
```
"SEARCH"->"REPLACE"
```

```
"SEARCH"
->"REPLACE"
```

```
"SEARCH"
->
"REPLACE"
```

```
"SEARCH"->
"REPLACE"
```

❌ These does NOT work (Empty line inbetween not allowed; Nothing except new line is allowed right before and after the `->`)

```
"SEARCH"

->
"REPLACE"
```

```
"SEARCH"->

"REPLACE"
```

```
"SEARCH"
->

"REPLACE"
```

## Usage

> [Mr. Partan](www.lpartan.com) provided a nice [writeup](https://gist.github.com/No3371/f1750b178376f0659df6650ccaf57c12) about how to use the plugin, I recommend it if you are not familiar with regex or software usage. (September 2021, v1.0.9)

First of all, enable the plugin, a file named index.txt should be created at `.obsidian/regex-rulesets/`. Due to how Obsidian protects your disks, you have to specify what ruleset files are there to be read, that's why we need a index file.

Starting from 1.0.8, a in-app "add ruleset" funtionality is included. you can add rulesets through the + button in the menu, but you still have to go to `.obsidian/regex-rulesets/` and modify the files you want to edit/remove, mainly because any UI to change what's already on your disk is not safe, also because it's hard to provide good editing experience as common editors(ex: VSCode).

#### Writing Rulesets
Now you can start editing your own rule sets.
A ruleset contains one or more rule, the format looks like:
```
:: Any "SEARCH" becomes "REPLACE"
"SEARCH"->"REPLACE"
```

#### Multi-line replacement string:
```
"SEARCH"->"REP
LACE"
:: Any "SEARCH" becomes "REP
:: LACE"
```

#### Regex Flags
By default, `gm` (multiline) flag is appended to the **SEARCH** regex, you can overwrite this by providing your own flags, for example, use `gmu` flag in this way:
```
"SEARCH"gmu->"REPLACE"
```

Noted that `gm` flags are bascially neccessary for this plugin to be useful, you seldom wants to replace only 1 occurances or operate on a note only contains 1 line.

#### Replace With Nothing
```
"SEARCH"->""
:: Any "SEARCH" becomes ""
```

#### Indexing
Rulesets must be saved in `.obsidian/regex-rulesets/`, and have to be included in the `index.txt`, one file per line. The order also decides the displaying order in-app.

#### Applying Rulesets
Press the sidebar button of this plugin to show the rulesets menu, select your ruleset then it'll apply.

The menu is a command so you can also bind it to a shortcut.

**Note**: The plugin support applying rules to selection only, if anything is selected, only selection is modified!

## Examples

**NumberToAlphabet**
.obsidian/regex-rulesets/number-to-alphabet.txt
```
"1"->"A"
"2"->"B"
"3"->"C"
"4"->"D"
"5"->"E"
"6"->"F"
"7"->"G"
"8"->"H"
"9"->"I"
```

**Table_c2**
This ruleset help you transform selected content into a table of 2 columns! Every 2 non-empty line will form a row.

.obsidian/regex-rulesets/Table_c2
```
"^(.+)$\n\n^(.+)$"->"| $1 | $2 |"
```

Take a look in [samples folder](https://github.com/No3371/obsidian-regex-pipeline/tree/master/samples) for more examples, including a very complex one like the above gif!

## Recommendations
- Markdownload (https://github.com/deathau/markdownload): for clipping webpages, don't forget to configure it to match your editing preferences.
=======
# Regex Pipeline

![](https://img.shields.io/github/downloads/no3371/obsidian-regex-pipeline/total?style=plastic)

(Sharing rulesets in Discussions is welcomed)

Regex Pipeline is an [Obsidian](https://obsidian.md/) plugin that allows users to setup custom regex rules to automatically format notes, this is especially useful in scenerios like building personal knowledge database, because you often clip webpage from same sources.

![](https://raw.githubusercontent.com/No3371/obsidian-regex-pipeline/master/assets/regex-pipeline-newmenu.gif)

## Usage

> [Mr. Partan](www.lpartan.com) provided a nice [writeup](https://gist.github.com/No3371/f1750b178376f0659df6650ccaf57c12) about how to use the plugin, I recommend it if you are not familiar with regex or software usage. (September 2021, v1.0.9)

First of all, enable the plugin, a file named index.txt should be created at `.obsidian/regex-rulesets/`. Due to how Obsidian protects your disks, you have to specify what ruleset files are there to be read, that's why we need a index file.

Starting from 1.0.8, a in-app "add ruleset" funtionality is included. you can add rulesets through the + button in the menu, but you still have to go to `.obsidian/regex-rulesets/` and modify the files you want to edit/remove, mainly because any UI to change what's already on your disk is not safe, also because it's hard to provide good editing experience as common editors(ex: VSCode).

Starting from 1.1.0, you can apply rulesets through right-click menu. The available option count can be adjusted in settings.

Starting from 1.2.0, the quick rulesets (mentioned right above) can be invoked through Obsidian's command system after **Quick Commands** is toggled on in settings.

#### Writing Rulesets
Now you can start editing your own rule sets.
A ruleset contains one or more rule, the format looks like:
```
:: Any "SEARCH" becomes "REPLACE"
"SEARCH"->"REPLACE"
```

#### Multi-line replacement string:
```
"SEARCH"->"REP
LACE"
:: Any "SEARCH" becomes "REP
:: LACE"
```

#### Regex Flags
By default, `gm` (multiline) flag is appended to the **SEARCH** regex, you can overwrite this by providing your own flags, for example, use `gmu` flag in this way:
```
"SEARCH"gmu->"REPLACE"
```

Noted that `gm` flags are bascially neccessary for this plugin to be useful, you seldom wants to replace only 1 occurances or operate on a note only contains 1 line.

#### Replace With Nothing
Due to how the plugin parse rules, the replacement string can not be a length zero string, if you want to delete with regex (replace with ""), you have to add a custom `x` flag:
```
"SEARCH"->"REPLACE"x
:: Any "SEARCH" becomes ""
```
In this case, whatever REPLACE is, the plugin treat it as "".


#### Indexing
Rulesets must be saved in `.obsidian/regex-rulesets/`, and have to be included in the `index.txt`, one file per line. The order also decides the displaying order in-app.

#### Applying Rulesets
Press the sidebar button of this plugin to show the rulesets menu, select your ruleset then it'll apply.

The menu is a command so you can also bind it to a shortcut.

**Note**: The plugin support applying rules to selection only, if anything is selected, only selection is modified!

## Examples

**NumberToAlphabet**
.obsidian/regex-rulesets/number-to-alphabet.txt
```
"1"->"A"
"2"->"B"
"3"->"C"
"4"->"D"
"5"->"E"
"6"->"F"
"7"->"G"
"8"->"H"
"9"->"I"
```

**Table_c2**
This ruleset help you transform selected content into a table of 2 columns! Every 2 non-empty line will form a row.

.obsidian/regex-rulesets/Table_c2
```
"^(.+)$\n\n^(.+)$"->"| $1 | $2 |"
```

Take a look in [samples folder](https://github.com/No3371/obsidian-regex-pipeline/tree/master/samples) for more examples, including a very complex one like the above gif!

## Recommendations
- Markdownload (https://github.com/deathau/markdownload): for clipping webpages, don't forget to configure it to match your editing preferences.

## FAQ
#### My ruleset file doesn't work,The notification says there's 0 replacement, but I'm sure the format is correct.
It's possible that your ruleset file is in non-UTF8 encoding, this happens with some editor applications, please refer to [#12](https://github.com/No3371/obsidian-regex-pipeline/issues/12).
>>>>>>> 3276675b
<|MERGE_RESOLUTION|>--- conflicted
+++ resolved
@@ -1,143 +1,3 @@
-<<<<<<< HEAD
-# Regex Pipeline
-
-![](https://img.shields.io/github/downloads/no3371/obsidian-regex-pipeline/total?style=plastic)
-
-Regex Pipeline is an [Obsidian](https://obsidian.md/) plugin that allows users to setup custom regex rules to automatically format notes, this is especially useful in scenerios like building personal knowledge database, because you often clip webpage from same sources.
-
-![](https://raw.githubusercontent.com/No3371/obsidian-regex-pipeline/master/assets/regex-pipeline-newmenu.gif)
-
-## Latest Update: v1.3
-
-1. `x` is no longer needed to replace with nothing.
-
-```
-:: Any "SEARCH" becomes ""
-"SEARCH"->""
-```
-
-2. Now supports flexier formats. Readibility++
-
-✅ These works:
-```
-"SEARCH"->"REPLACE"
-```
-
-```
-"SEARCH"
-->"REPLACE"
-```
-
-```
-"SEARCH"
-->
-"REPLACE"
-```
-
-```
-"SEARCH"->
-"REPLACE"
-```
-
-❌ These does NOT work (Empty line inbetween not allowed; Nothing except new line is allowed right before and after the `->`)
-
-```
-"SEARCH"
-
-->
-"REPLACE"
-```
-
-```
-"SEARCH"->
-
-"REPLACE"
-```
-
-```
-"SEARCH"
-->
-
-"REPLACE"
-```
-
-## Usage
-
-> [Mr. Partan](www.lpartan.com) provided a nice [writeup](https://gist.github.com/No3371/f1750b178376f0659df6650ccaf57c12) about how to use the plugin, I recommend it if you are not familiar with regex or software usage. (September 2021, v1.0.9)
-
-First of all, enable the plugin, a file named index.txt should be created at `.obsidian/regex-rulesets/`. Due to how Obsidian protects your disks, you have to specify what ruleset files are there to be read, that's why we need a index file.
-
-Starting from 1.0.8, a in-app "add ruleset" funtionality is included. you can add rulesets through the + button in the menu, but you still have to go to `.obsidian/regex-rulesets/` and modify the files you want to edit/remove, mainly because any UI to change what's already on your disk is not safe, also because it's hard to provide good editing experience as common editors(ex: VSCode).
-
-#### Writing Rulesets
-Now you can start editing your own rule sets.
-A ruleset contains one or more rule, the format looks like:
-```
-:: Any "SEARCH" becomes "REPLACE"
-"SEARCH"->"REPLACE"
-```
-
-#### Multi-line replacement string:
-```
-"SEARCH"->"REP
-LACE"
-:: Any "SEARCH" becomes "REP
-:: LACE"
-```
-
-#### Regex Flags
-By default, `gm` (multiline) flag is appended to the **SEARCH** regex, you can overwrite this by providing your own flags, for example, use `gmu` flag in this way:
-```
-"SEARCH"gmu->"REPLACE"
-```
-
-Noted that `gm` flags are bascially neccessary for this plugin to be useful, you seldom wants to replace only 1 occurances or operate on a note only contains 1 line.
-
-#### Replace With Nothing
-```
-"SEARCH"->""
-:: Any "SEARCH" becomes ""
-```
-
-#### Indexing
-Rulesets must be saved in `.obsidian/regex-rulesets/`, and have to be included in the `index.txt`, one file per line. The order also decides the displaying order in-app.
-
-#### Applying Rulesets
-Press the sidebar button of this plugin to show the rulesets menu, select your ruleset then it'll apply.
-
-The menu is a command so you can also bind it to a shortcut.
-
-**Note**: The plugin support applying rules to selection only, if anything is selected, only selection is modified!
-
-## Examples
-
-**NumberToAlphabet**
-.obsidian/regex-rulesets/number-to-alphabet.txt
-```
-"1"->"A"
-"2"->"B"
-"3"->"C"
-"4"->"D"
-"5"->"E"
-"6"->"F"
-"7"->"G"
-"8"->"H"
-"9"->"I"
-```
-
-**Table_c2**
-This ruleset help you transform selected content into a table of 2 columns! Every 2 non-empty line will form a row.
-
-.obsidian/regex-rulesets/Table_c2
-```
-"^(.+)$\n\n^(.+)$"->"| $1 | $2 |"
-```
-
-Take a look in [samples folder](https://github.com/No3371/obsidian-regex-pipeline/tree/master/samples) for more examples, including a very complex one like the above gif!
-
-## Recommendations
-- Markdownload (https://github.com/deathau/markdownload): for clipping webpages, don't forget to configure it to match your editing preferences.
-=======
 # Regex Pipeline
 
 ![](https://img.shields.io/github/downloads/no3371/obsidian-regex-pipeline/total?style=plastic)
@@ -234,5 +94,4 @@
 
 ## FAQ
 #### My ruleset file doesn't work,The notification says there's 0 replacement, but I'm sure the format is correct.
-It's possible that your ruleset file is in non-UTF8 encoding, this happens with some editor applications, please refer to [#12](https://github.com/No3371/obsidian-regex-pipeline/issues/12).
->>>>>>> 3276675b
+It's possible that your ruleset file is in non-UTF8 encoding, this happens with some editor applications, please refer to [#12](https://github.com/No3371/obsidian-regex-pipeline/issues/12).